--- conflicted
+++ resolved
@@ -1282,13 +1282,8 @@
  *           - action details for logging.
  */
 ArrayList actionCloneGit(String actionLink, Map actionLinkItem, Object envVariables, Boolean check, Boolean actionOk,
-                       Map universalPipelineWrapperBuiltIns,
-<<<<<<< HEAD
-                       String gitDefaultCredentialsId = CF.OrgAlxGlobals.GitCredentialsID) {
+                         Map universalPipelineWrapperBuiltIns, String gitDefaultCredentialsId = GV.GitCredentialsID) {
     String actionName = 'git clone'
-=======
-                       String gitDefaultCredentialsId = GV.GitCredentialsID) {
->>>>>>> 6df0c124
     ArrayList stringKeys = ['repo_url', 'repo_branch', 'directory', 'credentials']
     String actionKeyMsg = String.format("'%s' action key", actionLink)
     actionOk = checkListOfKeysFromMapProbablyStringOrBoolean(check, stringKeys, actionLinkItem, true, actionLink,
@@ -1307,12 +1302,8 @@
     Boolean dryRunAction = CF.getBooleanVarStateFromEnv(envVariables, 'DRY_RUN')
     String actionMsg = String.format('%s%s: %s', dryRunAction ? 'dry-run of ' : '', actionName, actionLinkItemToPrint)
     try {
-<<<<<<< HEAD
         if (!check && !dryRunAction) {
             CF.outMsg(0, String.format('Performing %s', actionMsg))
-=======
-        if (!check && !getBooleanVarStateFromEnv(envVariables, 'DRY_RUN'))
->>>>>>> 6df0c124
             CF.cloneGitToFolder(actionLinkItem?.get('repo_url'), repoBranch, cloneToDirectory, repoCredentials)
         }
     } catch (Exception err) {
